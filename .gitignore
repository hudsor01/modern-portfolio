# See https://help.github.com/articles/ignoring-files/ for more about ignoring files.

# dependencies
/node_modules

# next.js
/.next/
/out/

# production
/build

# debug
npm-debug.log*
yarn-debug.log*
yarn-error.log*
.pnpm-debug.log*

# env files (secrets)
.env
.env.local
.env.development.local
.env.test.local
.env.production.local

# Allow .env.example to be committed (template file)
!.env.example

# typescript
*.tsbuildinfo
next-env.d.ts

# IDE and config files
.prettierrc.json
.prettierignore
.npmrc
components.json
eslint.config.js
.vscode/
.idea/

# Build and cache
.next/
coverage/
.nyc_output/

# Test outputs
playwright-report/
test-results/

# E2E tests
e2e/

# CI/CD tools  
.actrc
bin/dagger
turbo.json

# OS
.DS_Store
.DS_Store/

# Claude and docs
.claude.*
CLAUDE.md
<<<<<<< HEAD
*.csv
.vercel
=======
*.csv
>>>>>>> 23affbba
<|MERGE_RESOLUTION|>--- conflicted
+++ resolved
@@ -1,6 +1,4 @@
 # See https://help.github.com/articles/ignoring-files/ for more about ignoring files.
-
-# dependencies
 /node_modules
 
 # next.js
@@ -12,8 +10,6 @@
 
 # debug
 npm-debug.log*
-yarn-debug.log*
-yarn-error.log*
 .pnpm-debug.log*
 
 # env files (secrets)
@@ -22,24 +18,11 @@
 .env.development.local
 .env.test.local
 .env.production.local
-
-# Allow .env.example to be committed (template file)
-!.env.example
-
-# typescript
-*.tsbuildinfo
-next-env.d.ts
+.env.example
 
 # IDE and config files
-.prettierrc.json
-.prettierignore
-.npmrc
-components.json
-eslint.config.js
 .vscode/
 .idea/
-
-# Build and cache
 .next/
 coverage/
 .nyc_output/
@@ -47,14 +30,8 @@
 # Test outputs
 playwright-report/
 test-results/
-
-# E2E tests
 e2e/
-
-# CI/CD tools  
 .actrc
-bin/dagger
-turbo.json
 
 # OS
 .DS_Store
@@ -63,9 +40,4 @@
 # Claude and docs
 .claude.*
 CLAUDE.md
-<<<<<<< HEAD
-*.csv
-.vercel
-=======
-*.csv
->>>>>>> 23affbba
+*.csv