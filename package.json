--- conflicted
+++ resolved
@@ -91,11 +91,7 @@
     "dompurify": "^3.3.0",
     "framer-motion": "^12.23.12",
     "lucide-react": "^0.536.0",
-<<<<<<< HEAD
-    "next": "15.5.7",
-=======
     "next": "^15.5.7",
->>>>>>> 84038da5
     "next-themes": "^0.4.6",
     "postcss": "^8.5.6",
     "react": "^19.1.1",
